from aims_PAX.procedures.active_learning import (
    ALProcedureSerial,
    ALProcedureParallel,
    ALProcedurePARSL,
)
import argparse
<<<<<<< HEAD
from aims_PAX.tools.utilities.utilities import read_input_files

=======
from aims_PAX.tools.utilities.input_utils import read_input_files
import os
import time
import threading
from time import perf_counter
>>>>>>> 638fc816

def main():
    parser = argparse.ArgumentParser(
        description="Create initial dataset for AIMLFF."
    )
    parser.add_argument(
        "--mace-settings",
        type=str,
        default="./mace.yaml",
        help="Path to mace.yaml file",
    )
    parser.add_argument(
        "--aimsPAX-settings",
        type=str,
        default="./aimsPAX.yaml",
        help="Path to aimsPAX settings file",
    )
    args = parser.parse_args()

    (mace_settings, aimsPAX_settings, path_to_control, path_to_geometry) = (
        read_input_files(
            path_to_mace_settings=args.mace_settings,
            path_to_aimsPAX_settings=args.aimsPAX_settings,
            procedure="al",
        )
    )

    if aimsPAX_settings["ACTIVE_LEARNING"].get("parallel", False):
        al = ALProcedureParallel(
            mace_settings=mace_settings,
            aimsPAX_settings=aimsPAX_settings,
            path_to_control=path_to_control,
            path_to_geometry=path_to_geometry,
        )
    elif aimsPAX_settings.get("CLUSTER", False):
        al = ALProcedurePARSL(
            mace_settings=mace_settings,
            aimsPAX_settings=aimsPAX_settings,
            path_to_control=path_to_control,
            path_to_geometry=path_to_geometry,
        )
    else:
        al = ALProcedureSerial(
            mace_settings=mace_settings,
            aimsPAX_settings=aimsPAX_settings,
            path_to_control=path_to_control,
            path_to_geometry=path_to_geometry,
        )

    if not al.check_al_done():
        al.run()

    if aimsPAX_settings["ACTIVE_LEARNING"].get("converge_al", False):
        al.converge()


if __name__ == "__main__":
    main()<|MERGE_RESOLUTION|>--- conflicted
+++ resolved
@@ -4,16 +4,11 @@
     ALProcedurePARSL,
 )
 import argparse
-<<<<<<< HEAD
-from aims_PAX.tools.utilities.utilities import read_input_files
-
-=======
 from aims_PAX.tools.utilities.input_utils import read_input_files
 import os
 import time
 import threading
 from time import perf_counter
->>>>>>> 638fc816
 
 def main():
     parser = argparse.ArgumentParser(
