--- conflicted
+++ resolved
@@ -268,8 +268,7 @@
     "optional_dicts_strings": [  # Fields that can be dict or string
         "path_to_control",
         "path_to_geometry",
-    ],
-    "optional_dicts": [],
+    ]
 }
 
 SCHEME_MODEL_TRAINING = {
@@ -431,7 +430,8 @@
     "dicts": ["config_type_weights"],
     "optional_lists": [],
     "optional_strings": [],
-<<<<<<< HEAD
+    "optional_dicts": ["atomic_energies"],
+    "optional_dicts_strings": [],
     "optional_floats": [
         "r_max_lr",
     ]
@@ -459,10 +459,6 @@
         "compute_avg_num_neighbors": True,
         "atomic_energies": None,
     },
-=======
-    "optional_dicts": ["atomic_energies"],
-    "optional_dicts_strings": []
->>>>>>> d5005a4d
 }
 SCHEME_MACE.update(SCHEME_MODEL_TRAINING)
 SCHEME_MACE.update(SCHEME_MODEL_MISC)
@@ -562,19 +558,10 @@
             assert settings[k] is None or isinstance(
                 settings[k], list
             ), f"The value of `{k}` must be a list or None!"
-<<<<<<< HEAD
         elif k in scheme_dtype["optional_floats"]:
             assert settings[k] is None or isinstance(
                 settings[k], float
             ), f"The value of `{k}` must be a float or None!"
-=======
-        elif k in scheme_dtype["optional_dicts_strings"]:
-            assert settings[k] is None or isinstance(
-                settings[k], dict
-            ) or isinstance(
-                settings[k], str
-            ), f"The value of `{k}` must be a dict, string or None!"
->>>>>>> d5005a4d
     return settings
 
 
