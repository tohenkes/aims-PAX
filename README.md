
<!-- Light mode logo -->
<img src="readme_figs/preliminary_logo.png#gh-light-mode-only" alt="Light Logo" width="250">

<!-- Dark mode logo -->
<img src="readme_figs/preliminary_logo_w.png#gh-dark-mode-only" alt="Dark Logo" width="250">


*aims-PAX*, short for **a**b **i**nitio **m**olecular **s**imulation-**P**arallel **A**ctive e**X**ploration, is a flexible, fully automated, open-source software package for performing active learning for machine learning force fields using a parallelized algorithm that enables efficient resource management. 


# Documentation

**Note**: *aims-PAX* is under active development. Backward compatibility with older versions is not currently guaranteed.

## Installation 

### *aims-PAX*

To install *aims-PAX* and all its requirements do the following steps:
1. Create a(n) (mini)conda environment (if not existing already) e.g.: `conda create -n my_env python=3.10`
2. Activate the conda environment: `conda activate my_env`
3. Clone this repository
4. Move to the *aims-PAX* directory: `cd aims-PAX`
5. run the setup script: `bash setup.sh`

The latter will install the PARSL tools, other packages specified in `requirements.txt`, and *aims-PAX* itself.

### FHI aims

To install FHI aims you can follow the instruction in the [official manual](https://fhi-aims.org/uploads/documents/FHI-aims.250320_1.pdf).

Here is a quick rundown how to compile it on [Meluxina](https://docs.lxp.lu/):

1. Clone the source code from the FHI aims gitlab.
2. Move to the root FHI aims directory
3. Create a build directory and change to it: `mkdir build && cd build`
4. Create a `initial_cache.cmake` file with all necessary flags (an example is provided under:  `fhi_aims_help/example_initial_cache.cmake`)
5. Load necessary modules (if you are on a HPC environment) e.g. intel compilers etc.
6. run `cmake -C initial_cache.cmake ..`
7. run `make -j x` (x being the number of processes)

After compilation you will find an exectuable e.g. `aims.XXX.scalapack.mpi.x` which can then be used in *aims-PAX*.

A `.cmake` file for [Meluxina](https://docs.lxp.lu/) can be found in `fhi_aims_help`, alongside a script to run the compilation (step 7 above). The latter also includes the necessary modules that have to be loaded at step 5 above.

## Running 

To run *aims-PAX*, one has to specify the settings for FHI aims, the MACE model and active learning. 

1. make sure the following files are in the working directory:
    - ```control.in```, 
    - ```mace.yaml```,
    - ```aimsPAX.yaml```
    - either specify a geometry as `geometry.in` or provide a path in the `MISC` settings under `path_to_geometry`. For the latter, you can also specify a path to folder containing multiple geometry files (see Multi-system sampling).
2. run ```aims-PAX ``` in the directory

The settings are explained below and *aims-PAX* automatically runs the all necessary steps. During the run you can observe its progress in the `initial_dataset.log`and `active_learning.log` inside the log directory (default is `./logs`). At the end, the model(s) and data can be found in the `results/` folder.

Take a look at the example and its explanation (`example/explanation.md`) for more details.

**Note:** The models are named like this: `{name_exp}_{seed}.model` where `name_exp` is set in `mace.yaml` (see Settings/MACE settings section below)

Both procedures, initial dataset acquisition and active learning, are classes that can be used independently from each other. To only create an initial dataset you can run ```aims-PAX-initial-ds ```. Equivalently, to only run the active learning procedure (given that the previous step has been done or all the necessary files are present), just run ```aims-PAX-al```.

**Note:** you can also change the names of the settings file and run `aims-PAX --mace_settings path/to/my_mace.yaml --aimsPAX-settings path/to/my_aimspax.yaml` for example.

### Common Pitfalls

1. **Not specifying all required settings:** Take a look at the settings below. Mandatory ones are marked by *.
2. **Not properly specifying slurm settings in `CLUSTER` settings:** PARSL launches independent jobs from the main process, which collects the jobs' results. This means that these jobs need all the infos and settings that a normal job on an HPC enviroment also needs. In practice, you have to make sure that all the necessary `slurm` variables are provided under `slurm_str`. Setting of environment variables, loading modules as well as sourcing the correct conda environment has to be specified under `worker_str`. You can find an example in the `example` folder.

### Multi-system sampling

One of the major strengths of *aims-PAX* is running multiple trajectories at once to sample new points during active learning. It is possible to have multiple distinct geometries or chemical species in these different trajectories. For example, perhaps you want to start sampling for the same systems from various starting geometries or train a model different molecules, materials etc. at the same time. 

To do so, as mentioned in the **Running** section above, you must provide the path to a folder containing [`ASE` readable files](https://ase-lib.org/ase/io/io.html) under `path_to_geometry` under the `MISC` settings in the `aimsPAX.yaml` file.

*aims-PAX* then automatically reads all `ASE` readable files inside that directory and assigns it to a trajectory. If `num_trajectories` is smaller than the number of geometries present in the folder, *aims-PAX* will warn you and adjust `num_trajectories` to the number of actual geometries. If `num_trajectories` is larger than the number of geometries, *aims-PAX* will loop through the geometries again, assigning them to new trajectories until `num_trajectories` is satisfied.

If you want to use varying numbers of trajectories for each geometry you provide, the simplest solution for now is to duplicate each geometry file in the specified directory as many times as the number of trajectories you wish to run for that geometry.

During the **initial dataset generation**, at each step `(n_points_per_sampling_step_idg *times* ensemble_size *times* number of geometries)` will be sampled so that points are sampled for each geometry. 

During **active learning**, the uncertainty threshold is shared across all geometries, at the moment.

### Restarting

By default `create_restart` is set to `True` in `MISC` in the settings (see below). In that case, the state of the initial dataset generation or active learning run is frequently saved to a `.npy` file inside the `restart` directory. The procedure can be continued by just running `aims-PAX(-al/initial-ds)` again.

## Settings 

Description of all settings and their default values for FHI aims, *aims-PAX*, and MACE.

### FHI aims settings (control.in)

The settings here are the same as for usual FHI aims calculations (see the official FHI aims [manual](https://fhi-aims.org/uploads/documents/FHI-aims.250320_1.pdf)) and are 
parsed internally in *aims-PAX*. MD settings are not specified here.

As we are using ASE/ASI for running FHI aims, it is not needed to add the basis set information at the ned of the ```control.in``` file. That information is taken straight from the indicated species directory (see ```species_dir``` in the settings).

### *aims-PAX* (aimsPAX.yaml)

Settings are given in a `.yaml` file. The file itself is split into multiple dictionaries: `INITIAL_DATASET_GENERATION`, `ACTIVE_LEARNING`, `MD`, `MISC`, `CLUSTER`.

Mandatory settings are indicated by \*. Otherwise, they are optional and default settings are used if not specified differently.

Example settings can be found in the `examples` folder.

#### INITIAL_DATASET_GENERATION:

| Parameter                       | Type             | Default           | Description                                                                                     |
| ------------------------------- | ---------------- | ----------------- | ----------------------------------------------------------------------------------------------- |
| \*species\_dir                | `str`            | —                 | Path to the directory containing the FHI AIMS species defaults.                                 |
| \*n_points_per_sampling_step_idg           | `int`            | —                 |  Number of points that is sampled at each step for each model in the ensemble and each geometry.                   |
| ensemble_size | `int` | `4` | Number of models in the ensemble for uncertainty estimation. |
| initial_sampling | `str` | `"mace-mp0"` | Method for selecting initial structures for training. Possible options are: `aimd` and `mace-mp0`. The latter is strongly recommended.|
| initial_foundational_size | `str` | `"small"` | Size of the foundational model used when `initial_sampling` is set to `mace-mp0`. |
| desired_acc | `float` | `0.0` | Force MAE that the ensemble should reach on the validation set. Needs to be combined with `desired_acc_scale_idg`.|
| desired_acc_scale_idg | `float` | `10.0` | Scales `desired_acc` during initial dataset generation. Resulting product is accuracy that the model has to reach on the validation set before stopping the procedure at this stage. |
| max_initial_set_size | `int` or `float` | `np.inf` | Maximum size of the initial training dataset. |
| max_initial_epochs | `int` or `float` | `np.inf` | Maximum number of epochs for the initial training stage. |
| intermediate_epochs_idg | `int` | `5` | Number of intermediate epochs between dataset growth steps in initial training. |
| valid_skip | `int` | `1` | Number of training steps between validation runs in initial training. |
| valid_ratio | `float` | `0.1` | Fraction of data reserved for validation. |
| scheduler_initial | `bool` | `True` | Whether to use a learning rate scheduler during initial training. |
| converge_initial | `bool` | `False` | Whether to converge the model(s) on the initial training set after a stopping criterion was met. |
| max_convergence_epochs | `int` | `500` | Maximum total epochs allowed before halting convergence |
| convergence_patience | `int` | `50` | Number of epochs without improvement before halting convergence. |
| skip_step_initial | `int` | `25` | Step interval for evaluating the ML force field during initial training. |
| margin | `float` | `0.002` | Margin to decide if a model has improved over the previous training epoch. |
| analysis | `bool` | `False` | Saves metrics such as losses during initial dataset generation.|
| progress_dft_update | `int` | `10` | Intervals at which progress of DFT calculations is logged.|
<!---
| aims_lib_path | `str` or `None` | `None` | Path to the compiled FHI-aims library for direct force and energy evaluation. |
-->

#### ACTIVE_LEARNING:

| Parameter                       | Type             | Default           | Description                                                                                     |
| ------------------------------- | ---------------- | ----------------- | ----------------------------------------------------------------------------------------------- |
| \*species\_dir                | `str`            | —                 | Path to the directory containing the FHI AIMS species defaults.                                 |
| \*num\_trajectories           | `int`            | —                 | How many trajectories are sampled from during the active learning phase.                        |
| desired\_acc                | `float`          | `0.`                 | Force MAE that the ensemble should reach on the validation set.                                 |
| max\_MD\_steps              | `int`            | `np.inf`                 | Maximum number of steps taken using the MLFF during active learning per trajectory.             |
| max\_train\_set\_size       | `int`            | `np.inf`                 | Maximum size of training set before procedure is stopped.                                       |
| ensemble\_size              | `int`            | `4`               | Number of models in the ensemble for uncertainty estimation.                                    |
| c\_x                        | `float`          | `0.0`             | Weighting factor for the uncertainty threshold (see Eq. 2 in the paper). < 0 tightens, > 0 relaxes the threshold           |
| freeze\_threshold\_dataset  | `float`          | `np.inf`          | Training set size at which the uncertainty threshold is frozen; `np.inf` disables freezing.                     |
| uncertainty\_type           | `str`            | `"max_atomic_sd"` | Method for estimating prediction uncertainty. Default is max force standard deviation (See Eq. 1 in the paper).                                                   |
| skip\_step\_mlff            | `int`            | `25`              | Step interval for evaluating the ML force field during MD in active learning.                   |
| intermediate\_epochs\_al    | `int`            | `1`               | Number of intermediate training epochs during active learning.       |
| max\_epochs\_worker         | `int`            | `2`               | Maximum number of training epochs per worker after DFT is done.                         |
| valid\_skip                 | `int`            | `1`               | Rate at which validation of model during training is performed.                                               |
| valid\_ratio                | `float`          | `0.1`             | Fraction of data reserved for validation during active learning.                                                       |
| converge\_al                | `bool`           | `True`            | Whether to converge the model(s) on the final training set at the end of active learning.                                 |
| converge\_best              | `bool`           | `True`            | Whether to only converge the best performing model of the ensemble.      |
| convergence\_patience       | `int`            | `50`              | Number of epochs without improvement before halting convergence.                             |
| max\_convergence\_epochs    | `int`            | `500`             | Maximum total epochs allowed before halting convergence.                            |
| margin                      | `float`          | `0.002`           | Margin to decide if a model has improved over the previous training epoch.                               |
| uncert\_not\_crossed\_limit | `int`            | `50000`             | Max consecutive steps without crossing uncertainty threshold after which the a point is treated as if it crossed the threshold. This is done in case the models are overly confident for a long time.          |
| analysis                    | `bool`           | `False`           | Whether to run DFT calculations at specified intervals and save predicitions, uncertainties etc.                     |
| analysis\_skip              | `int`            | `50`              | Interval (in MD steps) at which analysis DFT calculations are performed.                     |
| seeds\_tags\_dict           | `dict` or `None` | `None`            | Optional mapping of seed indices to trajectory tags for reproducible runs.                      |

<!---
THESE ARE NOT ACTIVELY USED IN *aims-PAX* BUT ARE WORKING
| aims\_lib\_path             | `str` or `None`  | `None`            | Path to the compiled FHI-aims library for direct force and energy evaluation.                   |
| parallel                    | `bool`           | `False`           | Whether to run multiple active learning trajectories in parallel.                               |
| intermol\_crossed\_limit    | `int`            | `10`              | Max uncertainty threshold crossings allowed for intermolecular interactions before stopping.    |
| intermol\_forces\_weight    | `float`          | `100`             | Weight factor applied to intermolecular force contributions in the loss.                        |
-->

#### CLUSTER:

Settings for PARSL.

| Parameter | Type | Default | Description |
|-----------|------|---------|-------------|
| type | `str` | `'slurm'` | Cluster backend type. Currently only `slurm` is available. |
| \*project_name | `str` | — | Name of the PARSL run. |
| \*parsl_options | `dict` | — | Parsl configuration options. |
| &nbsp;&nbsp;&nbsp;&nbsp;&nbsp;\*nodes_per_block | `int` | — | Number of nodes per block. |
| &nbsp;&nbsp;&nbsp;&nbsp;&nbsp;\*init_blocks | `int` | — | Initial number of blocks to launch. |
| &nbsp;&nbsp;&nbsp;&nbsp;&nbsp;\*min_blocks | `int` | — | Minimum number of blocks allowed. |
| &nbsp;&nbsp;&nbsp;&nbsp;&nbsp;\*max_blocks | `int` | — | Maximum number of blocks allowed. |
| &nbsp;&nbsp;&nbsp;&nbsp;&nbsp;\*label | `str` | —| Unique label for this Parsl configuration. |
| &nbsp;&nbsp;&nbsp;&nbsp;&nbsp;run_dir | `str` | `None` | Directory to store runtime files. |
| &nbsp;&nbsp;&nbsp;&nbsp;&nbsp;function_dir | `str`| `None` | Directory for Parsl function storage. |
| \*slurm_str | `str` (multiline) | — | SLURM job script header specifying job resources and options. |
| \*worker_str | `str` (multiline) | — | Shell commands to configure the environment for each worker process e.g. loading modules, activating conda environment. |
| \*launch_str | `str` | — | Command to run FHI aims e.g. `"srun path/to/aims/aims.XXX.scalapack.mpi.x >> aims.out"` |
| \*calc_dir | `str` | — | Path to the directory used for calculation outputs. |
| clean_dirs | `bool` | `True` | Whether to remove calculation directories after DFT computations. |

#### MD:
For now we have only one MD setting for all trajectories and the selection for settings is limited to Langevin dynamics, Berendsen and Nosé-Hoover-Parinello-Rahman NPT. Currently these settings are used for *ab initio* and MLFF MD.

| Parameter | Type | Default | Description |
|-----------|------|---------|-------------|
| \*stat_ensemble | `str` | — | Statistical ensemble for molecular dynamics (e.g., `NVT`, `NPT`). |
| timestep | `float` | — | Time step for molecular dynamics (in femtoseconds). |
| temperature | `float` | `300`|   |
| thermostat | `str` | `Langevin` | Thermostat used when `NVT` is chosen. |
| friction | `float` | `0.001` | Friction coefficient for Langevin dynamics (in fs<sup>-1</sup>). |
| MD_seed | `int` | `42` | Random number generator seed for Langevin dynamics. |
| barostat | `str` | `Berendsen`| Barostat used when `NPT` is chosen. Nosé-Hoover-Parinello-Rahman NPT is simply `"npt"`  |
| pressure_au | `float` | `3.4e-7`| Pressure used for Berendesen dynamics (atomic units).  |
| external_stress | `float` | `6.24e-7`| Pressure used for Nosé-Hoover-Parinello-Rahman dynamics (eV/Å<sup>3</sup>) |
| ttime | `float` | `30`| Characteristic timescale of the thermostat in Nosé-Hoover-Parinello-Rahman dynamics.  |
| pfactor | `float` | `100`| [Constant in barostat differential equation](https://ase-lib.org/ase/md.html#constant-npt-simulations-the-isothermal-isobaric-ensemble).  |


#### MISC:

| Parameter       | Type          | Default     | Description                                          |
|-----------------|---------------|-------------|------------------------------------------------------|
| path_to_control | `str`       | `"./control.in"` | Path to the FHI aims control input file.                      |
| path_to_geometry | `str`      | `"./geometry.in"` | Path to the geometry input file or folder.                     |
| dataset_dir   | `str`        | `"./data"`    | Directory where dataset files will be stored.            |
| log_dir       | `str`        | `"./logs"`    | Directory where log files are saved.                 |
| create_restart | `bool`       | `True`       | Whether to create restart files during the run.     |

<!---
| **mol_idxs       | `list` or `None` | `None`   | List of molecule indices to consider; `None` means all. |
-->

### MACE settings (mace.yaml)

The settings for the MACE model(s) are specified in the YAML file called 'mace.yaml'.
We use exactly the same names as employed in the [MACE code](https://github.com/ACEsuit/mace). This is mostly to show the structure of the `.yaml` file and its default values.

#### GENERAL

| Parameter       | Type          | Default     | Description                                          |
|-----------------|---------------|-------------|------------------------------------------------------|
| name_exp    | `str`         | -           | This is the name given to the experiment and subsequently to the models and datasets. |
| checkpoints_dir | `str`         | `"./checkpoints"` | Directory path for storing model checkpoints. |
| loss_dir     | `str`         | `"./losses"`  | Directory path for storing training losses for each ensemble member. |
| model_dir       | `str`         | `"./model"`   | Directory path for storing final trained models. |
| default_dtype   | `str`         | `"float32"`   | Default data type for model parameters (float32/float64). |
| compute_stress  | `bool`        | `False`       | Whether to compute stress tensors. |
| seed            | `int`         | `42`          | Random seed (ensemble seeds are randomly chosen using this seed here.) |

#### ARCHITECTURE

| Parameter       | Type          | Default     | Description                                          |
|-----------------|---------------|-------------|------------------------------------------------------|
| atomic_energies | `list` or `None` | `None `    | Atomic energy references for each element. If `None`, atomic energies are determined using the training set using linear least squares. |
| r_max           | `float`       | `5.0`         | Cutoff radius (Å). |
| num_channels    | `int`         | `128`         | Number of channels (features). |
| radial_MLP      | `list`        | `[64, 64, 64]` | Architecture of the radial MLP (hidden layer sizes). |
| max_L           | `int`         | `1`           | Maximum degree for equivariant features. |
| radial_type     | `str`         | `"bessel"`    | Type of radial basis functions. |
| num_radial_basis| `int`         | `8`           | Number of radial basis functions. |
| num_cutoff_basis| `int`         | `5`           | Number of cutoff basis functions. |
| num_interactions| `int`         | `2`           | Number of interaction layers. |
| correlation     | `int`         | `3`           | Correlation order for many-body interactions. |
| gate            | `str`         | `"silu"`      | Activation function. |
| MLP_irreps      | `str`         | `"16x0e"` | Irreps of the multi-layer perceptron in the last readout. Format is a `str` as defined in [`e3nn`](https://github.com/e3nn/e3nn/) |
| interaction     | `str`         | `"RealAgnosticResidualInteractionBlock"` | Type of interaction block. |
| interaction_first| `str`        | `"RealAgnosticResidualInteractionBlock"` | Type of first interaction block. |
| compute_avg_num_neighbors | `bool` | `True`      | Whether to compute average number of neighbors. |
| scaling         | `str`         | `"rms_forces_scaling"` | Scaling method used. |
| max_ell         | `int`         | `3`           | Maximum degree of direction embeddings. |
| model           | `str`         | `"ScaleShiftMACE"` | Type of MACE model architecture to use. |

#### TRAINING

| Parameter       | Type          | Default     | Description                                          |
|-----------------|---------------|-------------|------------------------------------------------------|
| batch_size      | `int`         | `5`           | Batch size for training data. |
| valid_batch_size| `int`         | `5`           | Batch size for validation data. |
| weight_decay    | `float`       | `5.e-07`      | L2 regularization weight decay factor. |
| lr              | `float`       | `0.01`        | Initial learning rate for optimizer. |
| amsgrad         | `bool`        | `True`        | Whether to use AMSGrad variant of Adam optimizer. |
| optimizer       | `str`         | `"adam"`      | Optimizer type (adam/adamw). |
| scheduler       | `str`         | `"ReduceLROnPlateau"` | Learning rate scheduler type. |
| lr_scheduler_gamma | `float`    | `0.9993`      | Learning rate decay factor for scheduler. |
| lr_factor       | `float`       | `0.8`         | Factor by which learning rate is reduced. |
| scheduler_patience | `int`      | `5`           | Number of epochs to wait before reducing LR. |
| swa             | `bool`        | `False`       | Whether to use Stochastic Weight Averaging. |
| ema             | `bool`        | `True`        | Whether to use Exponential Moving Average. |
| ema_decay       | `float`       | `0.99`        | Decay factor for exponential moving average. |
| loss            | `str`         | `"weighted"`  | Loss function type. |
| energy_weight   | `float`       | `1.0`         | Weight for energy loss component. |
| forces_weight   | `float`       | `1000.0`      | Weight for forces loss component. |
| virials_weight  | `float`       | `1.0`         | Weight for virials loss component. |
| stress_weight   | `float`       | `1.0`         | Weight for stress loss component. |
| config_type_weights | `dict`    | `{"Default": 1.0}` | Weights for different configuration types. |
| clip_grad       | `float`       | `10.0`        | Gradient clipping threshold. |

#### MISC

| Parameter       | Type          | Default     | Description                                          |
|-----------------|---------------|-------------|------------------------------------------------------|
| device          | `str`         | `"cpu"`       | Device for training (cpu/cuda). |
| error_table     | `str`         | `"PerAtomMAE"` | Type of error metrics to compute and display. |
| log_level       | `str`         | `"INFO"`      | Logging level (DEBUG/INFO/WARNING/ERROR). |

<!---
| keep_checkpoints| `bool`        | `False`       | Whether to keep all checkpoint files. |
| restart_latest  | `bool`        | `False`       | Whether to restart from the latest checkpoint. |
-->



## The workflow 
<img src="readme_figs/aims_PAX_overview.png" alt="drawing" width="650"/>
TODO: add link

Please consult the [publication]() for a description of the *aims-PAX* workflow.

<!---

The overall workflow of the procedure and some comments thereupon are written here. For more details on specific parameters take a look at the settings glossary at the bottom.

Creating the initial ensemble and dataset.

In the beginning a set of MACE models is trained on a initial dataset to serve as a starting point for the actual active learning. Each ensemble member gets their own initial training and validation set. See a) in the figure above.

For that, *ab initio* MD is run (one trajectory) using FHI AIMS and ASI/ASE. Alternatively, the *"foundational"* model MACE-MP0 is used to sample structures, which are subsequently recomputed using DFT. This is recommended as one ideally wants to have uncorrelated structures and MACE-MP0 is much cheaper to evaluate and gives reasonable structures. Also, when using PARSL, the calculations can be processed in parallel.
 
After a set number of samples  is collected the models are trained. Afterwards, new points are sampled and this loop is repeated until a desired level of accurcay (or a different criterion like max number of epochs etc.) of the ensemble on the validation datasets is reached.

The model parameters are kept and updated throughout, so they are not reinitialized when new points are added.

Optionally, the model(s) can be converged on the dataset. This means that the models are trained on the initial dataset until there is no improvement anymore. 



Active Learning

During the active learning procedure (c in the figure above), multiple MD trajectories are launched and run with the MLFF model(s). At a specified interval the uncertainty of the forces are computed. After a warmup (currently 10 uncertainty estimations) the moving average of the uncertainties is calculated. Using this the uncertainty threshold (with c~x) is computed. If the threshold is crossed during MD the DFT energies and forces are calculated for that point. The point is then added to the training or validation set.  

In the former case the MD is halted for the given trajectory and when the program loops back to it the models are trained for some epochs instead before continuing to the next trajectory. This state is kept until a maximum number of epochs is reached and the trajectory is propageted again.

In the serial version of *aims-PAX*, the whole workflow halts when a DFT calculation is being run. In contrast, using the MPI version on a single node, the other trajectories can be propagated. In that case, once all trajectories have crossed the uncertainty threshold, the workflow is halted again and all DFT calculations are processed sequentially. When using the recommended PARSL version, all these DFT calculations can be processed in parallel depending on the available resources.


Similarly to the creation of the initial dataset, the models are updated throughout the whole process and are not reinitialized. As we are only adding a few points at a time this can lead to models getting stuck on a local minimum. If this happens, the optimizer state is reinitialized, which is supposed to kick the model out of the local minimum.

If the ```analysis``` keyword is set to ```True```, points from the MLFF MD are taken at fixed intervals and re-computed using FHI AIMS. The results and other metrics are saved in a dictionary. This can be used to track how the uncertainty behaves etc. As this results in many more DFT calculations it is generally not recommended for production runs.
-->
<!---
Atomic Energies

```THIS IS NOT IMPLEMENTED PROPERLY, RIGHT NOW!!!```

It is recommended to use the isolated atomic energies of the elements in a given system as the *zero point* energy in MACE. This enables the model have the correct asymptotic behavior when dissocating molecules. The package includes a script that calculates the energies of all the elements found in a the ```geometry.in``` file. For this run ```aims_PAX-atomic-energies```. Make sure to have defined the path to aims, the species directory in the ```active_learning_settings.yaml``` and also that a ```control.in``` file is present. The results are saved in a log file. The energies can then be included in ```mace.yaml```.
-->

# References

If you are using *aims-PAX* cite the main publication: 

***aims-PAX*:**


[**FHI-aims**](https://fhi-aims.org/)**:**

```bibtex
@misc{aims-roadmap-2025,
      title={Roadmap on Advancements of the FHI-aims Software Package}, 
      author={FHI aims community},
      year={2025},
      eprint={2505.00125},
      archivePrefix={arXiv},
      primaryClass={cond-mat.mtrl-sci},
      url={https://arxiv.org/abs/2505.00125}, 
}
```


**MACE**:
```bibtex
@inproceedings{Batatia2022mace,
  title={{MACE}: Higher Order Equivariant Message Passing Neural Networks for Fast and Accurate Force Fields},
  author={Ilyes Batatia and David Peter Kovacs and Gregor N. C. Simm and Christoph Ortner and Gabor Csanyi},
  booktitle={Advances in Neural Information Processing Systems},
  editor={Alice H. Oh and Alekh Agarwal and Danielle Belgrave and Kyunghyun Cho},
  year={2022},
  url={https://openreview.net/forum?id=YPpSngE-ZU}
}

@misc{Batatia2022Design,
  title = {The Design Space of E(3)-Equivariant Atom-Centered Interatomic Potentials},
  author = {Batatia, Ilyes and Batzner, Simon and Kov{\'a}cs, D{\'a}vid P{\'e}ter and Musaelian, Albert and Simm, Gregor N. C. and Drautz, Ralf and Ortner, Christoph and Kozinsky, Boris and Cs{\'a}nyi, G{\'a}bor},
  year = {2022},
  number = {arXiv:2205.06643},
  eprint = {2205.06643},
  eprinttype = {arxiv},
  doi = {10.48550/arXiv.2205.06643},
  archiveprefix = {arXiv}
 }
```

## Contact

If you have questions you can reach us at: tobias.henkes@uni.lu or igor.poltavskyi@uni.lu

For bugs or feature requests, please use [GitHub Issues](https://github.com/tohenkes/*aims-PAX*/issues).

## License

The *aims-PAX* code is published and distributed under the [MIT License](MIT.md).



# ToDo
### High Priority:
- [ ] create good example (aspirin)
- [ ] provide bash files for running *aims-PAX* example on meluxina
- [ ] explain example in readme
- [ ] add possible options for all settings if categorical
- [ ] create minimal log
<<<<<<< HEAD
=======
- [ ] make loading existing ensembles to use in AL easier
- [ ] fix duplicate logger in IDG
- [ ] AIMD with PARSL support
>>>>>>> 7ff34bc0
- [ ] unit tests
- [ ] git push workflow
- [ ] create container
- [ ] make loading existing ensembles to use in AL easier
- [ ] AIMD with PARSL support
### Low Priority:
- [ ] look at "current temperatures" more closely, does it even make sense?
- [ ] take epoch function from mace directly
- [ ] change epoch saved in AL for ckpt
- [ ] update to new mace and torch version
- [ ] clear logger -- prints warning from mace: Standard deviation of the scaling is zero, Changing to no scaling
- [ ] spin polarization for E0 calculations
- [ ] energy, force weight swap in loss fn during convergence
- [ ] multiple MD settings
- [ ] multi GPU parallelism for AL
- [ ] multiple trajectories in IDG
- [ ] compile models at the end
- [ ] fine-tuning of foundational models
- [ ] use H5MD file format
- [ ] Implement SO3LR (needed: (ensemble) calculator, model setup, training setup, one epoch function, update model auxiliaries)

<|MERGE_RESOLUTION|>--- conflicted
+++ resolved
@@ -414,12 +414,9 @@
 - [ ] explain example in readme
 - [ ] add possible options for all settings if categorical
 - [ ] create minimal log
-<<<<<<< HEAD
-=======
 - [ ] make loading existing ensembles to use in AL easier
 - [ ] fix duplicate logger in IDG
 - [ ] AIMD with PARSL support
->>>>>>> 7ff34bc0
 - [ ] unit tests
 - [ ] git push workflow
 - [ ] create container
