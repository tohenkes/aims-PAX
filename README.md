--- conflicted
+++ resolved
@@ -496,46 +496,5 @@
 
 ## License
 
-<<<<<<< HEAD
 The *aims-PAX* code is published and distributed under the [MIT License](MIT.md).
-=======
-The *aims-PAX* code is published and distributed under the [MIT License](MIT.md).
-
-
-
-# ToDo
-- [ ] support for multiple control settings
-- [ ] multiple MD settings
-- [ ] support for new ASE barostat
-- [ ] multiple trajectories in IDG
-- [ ] add possible options for all settings if categorical
-- [ ] create minimal log
-- [x] add so3lr (torch) as foundational model for IDG
-- [x] update to new ase version (keyspec!!! transfrom script!)
-- [x] update to new mace version
-- [x] update to new torch version
-- [ ] update training procedure
-- [ ] ModelEval, loss, atomic data, dataloader form so3krates_torch
-- [ ] Implement SO3LR (needed: model setup, training setup, one epoch function, update model auxiliaries, parsing of dipoles and hirshfeld ratios from fhi aims output)
-- [ ] make loading existing ensembles to use in AL easier
-  -  or path to dataset !!!
-  - think about seed-tag dict, how to cirumvent it? or create based on directory of models (use model file names)
-  - make sure all elements can be handled by the model
-- [ ] fix duplicate logger in IDG
-- [ ] AIMD with PARSL support
-- [ ] unit tests
-- [ ] git push workflow
-- [ ] create container
-- [ ] make loading existing ensembles to use in AL easier
-- [ ] AIMD with PARSL support
-- [x] look at "current temperatures" more closely, does it even make sense?
-- [ ] change epoch saved in AL for ckpt
-- [ ] clear logger -- prints warning from mace: Standard deviation of the scaling is zero, Changing to no scaling
-- [ ] energy, force weight swap in loss fn during convergence
-- [ ] multi GPU parallelism for AL
-- [ ] compile models at the end
-- [ ] fine-tuning of foundational models
-- [ ] use H5MD file format
-- [ ] spin polarization for E0 calculations
-
->>>>>>> 638fc816
+
